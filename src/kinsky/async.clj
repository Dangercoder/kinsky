(ns kinsky.async
  "Clojure core.async support in kinsky.
   See https://github.com/pyr/kinsky for example usage."
  (:require [clojure.core.async :as a]
<<<<<<< HEAD
            [clojure.core.async.impl.protocols :as impl]
            [kinsky.client      :as client]))
=======
            [kinsky.client      :as client])
  (:import [java.lang IllegalStateException]))
>>>>>>> 428ad5e5

(defn duplex
  ([up down] (duplex up down [up down]))
  ([up down indexed]
   (reify
     impl/ReadPort
     (take! [_ fn-handler]
       (impl/take! down fn-handler))
     impl/WritePort
     (put! [_ val fn-handler]
       (impl/put! up val fn-handler))
     impl/Channel
     (close! [_]
       (impl/close! up)
       (impl/close! down))
     (closed? [_]
       (and (impl/closed? up)
            (impl/closed? down)))
     clojure.lang.Indexed
     (nth [_ idx]
       (nth indexed idx))
     (nth [_ idx not-found]
       (nth indexed idx not-found))
     clojure.lang.ILookup
     (valAt [this key]
       (valAt this key nil))
     (valAt [_ key not-found]
       (case key
         (:sink  :up)    up
         (:source :down) down
         not-found)))))


(def default-input-buffer
  "Default amount of messages buffered on control channels."
  10)

(def default-output-buffer
  "Default amount of messages buffered on the record channel."
  100)

(def default-timeout
  "Default timeout, by default we poll at 100ms intervals."
  100)

(defn exception?
  "Test if a value is a subclass of Exception"
  [e]
  (instance? Exception e))

(defn make-consumer
  "Build a consumer, with or without deserializers"
  [config kd vd]
  (let [opts (dissoc config :input-buffer :output-buffer :timeout :topic)]
    (cond
      (and kd vd)      (client/consumer opts kd vd)
      :else            (client/consumer opts))))

(defn channel-listener
  "A rebalance-listener compatible call back which produces all
   events onto a channel."
  [ch]
  (fn [event]
    (a/put! ch (assoc event :type :rebalance))))

(def record-xform
  "Rely on the standard transducer but indicate that this is a record."
  (comp client/record-xform
        (map #(assoc % :type :record))))

(defn poller-ctl
  [ctl out driver listener]
  (let [payload       (a/<!! ctl)
        {:keys [op]}  payload
        topic-offsets (:topic-offsets payload)
        topic         (or (:topics payload) (:topic payload))]

    (cond
      (= op :callback)
      (let [f (:callback payload)]
        (or (f driver out)
            (not (:process-result? payload))))

      (= op :stop)
      (do
        (a/>!! out {:type :eof})
        (a/close! ctl)
        (client/close! driver)
        (a/close! out)
        false)

      :else
      (or
       (cond
         (= op :subscribe)
         (client/subscribe! driver topic listener)

         (= op :unsubscribe)
         (client/unsubscribe! driver)

         (and (= op :commit) topic-offsets)
         (client/commit! driver topic-offsets)

         (= op :commit)
         (client/commit! driver)

         (= op :pause)
         (client/pause! driver (:topic-partitions payload))

         (= op :resume)
         (client/resume! driver (:topic-partitions payload))

         (= op :partitions-for)
         (a/>!! (or (:response payload) out)
                {:type       :partitions
                 :partitions (client/partitions-for driver topic)}))
       true))))

(defn poller-fn
  "Poll for next messages, catching exceptions and yielding them."
  [driver inbuf outbuf timeout]
  (let [ctl      (a/chan inbuf)
        out      (a/chan outbuf)
        recs     (a/chan outbuf record-xform (fn [e] (throw e)))
        listener (channel-listener out)]
    (a/pipe recs out false)
    [ctl
     out
     (fn []
       (a/thread
         (.setName (Thread/currentThread) "kafka-record-poller")
         (try
           (when-let [records (client/poll! driver timeout)]
             (a/>!! recs records)
             true)
           (catch org.apache.kafka.common.errors.WakeupException _
             (poller-ctl ctl out driver listener))

           (catch IllegalStateException e
             (poller-ctl ctl out driver listener)
             ;;send exception to out
             (a/put! out
               {:type :exception
                :exception e}
              true))

           (catch Exception e
             (a/put! out
                     {:type      :exception
                      :exception e})
             true))))]))

(defn consumer
  "Build an async consumer. Yields a vector of record and control
   channels.

   Arguments config ks and vs work as for kinsky.client/consumer.
   The config map must be a valid consumer configuration map and may contain
   the following additional keys:

   - `:input-buffer`: Maximum backlog of control channel messages.
   - `:output-buffer`: Maximum queued consumed messages.
   - `:timeout`: Poll interval
   - `:topic` : Automatically subscribe to this topic before launching loop

   The resulting control channel is used to interact with the consumer driver
   and expects map payloads, whose operation is determined by their
   `:op` key. The following commands are handled:

   - `:subscribe`: `{:op :subscribe :topic \"foo\"}` subscribe to a topic.
   - `:unsubscribe`: `{:op :unsubscribe}`, unsubscribe from all topics.
   - `:partitions-for`: `{:op :partitions-for :topic \"foo\"}`, yield partition
      info for the given topic. If a `:response` key is
      present, produce the response there instead of on
      the record channel.
   - `commit`: `{:op :commit}` commit offsets, an optional `:topic-offsets` key
      may be present for specific offset committing.
   - `:pause`: `{:op :pause}` pause consumption.
   - `:resume`: `{:op :resume}` resume consumption.
   - `:calllback`: `{:op :callback :callback (fn [d ch])}` Execute a function
      of 2 arguments, the consumer driver and output channel, on a woken up
      driver.
   - `:stop`: `{:op :stop}` stop and close consumer.


   The resulting output channel will emit payloads with as maps containing a
   `:type` key where `:type` may be:

   - `:record`: A consumed record.
   - `:exception`: An exception raised
   - `:rebalance`: A rebalance event.
   - `:eof`: The end of this stream.
   - `:partitions`: The result of a `:partitions-for` operation.
   - `:woken-up`: A notification that the consumer was woken up.
"
  ([config]
   (consumer config nil nil))
  ([config kd vd]
   (let [topic           (:topic config)
         inbuf           (or (:input-buffer config) default-input-buffer)
         outbuf          (or (:output-buffer config) default-output-buffer)
         timeout         (or (:timeout config) default-timeout)
         driver          (make-consumer config kd vd)
         gateway         (a/chan inbuf)
         [ctl out next!] (poller-fn driver inbuf outbuf timeout)]
    (when topic
      (client/subscribe! driver topic))
     (a/thread
       (.setName (Thread/currentThread) "kafka-consumer-loop")
       (loop [poller (next!)]
         (a/alt!!
           poller  ([continue?]
                    (when continue?
                      (recur (next!))))
           gateway ([payload]
                    (a/>!! ctl payload)
                    (client/wake-up! driver)
                    (recur poller)))))
     (duplex gateway out [out gateway]))))

(defn make-producer
  "Build a producer, with or without serializers"
  [config ks vs]
  (cond
    (and ks vs) (client/producer config ks vs)
    :else       (client/producer config)))

(defn producer
  "Build a producer, reading records to send from a channel.

   Arguments config ks and vs work as for kinsky.client/producer.
   The config map must be a valid consumer configuration map and may contain
   the following additional keys:

   - `:input-buffer`: Maximum backlog of control channel messages.
   - `:output-buffer`: Maximum queued consumed messages.

   Yields a vector of two values `[in out]`, an input channel and
   an output channel.

   The resulting input channel is used to interact with the producer driver
   and expects map payloads, whose operation is determined by their
   `:op` key. The following commands are handled:

   - `:record`: `{:op :record :topic \"foo\"}` send a record out, also
      performed when no `:op` key is present.
   - `:flush`: `{:op :flush}`, flush unsent messages.
   - `:partitions-for`: `{:op :partitions-for :topic \"foo\"}`, yield partition
      info for the given topic. If a `:response` key is
      present, produce the response there instead of on
      the record channel.
   - `:close`: `{:op :close}`, close the producer.

   The resulting output channel will emit payloads with as maps containing a
   `:type` key where `:type` may be:

   - `:exception`: An exception raised
   - `:partitions`: The result of a `:partitions-for` operation.
   - `:eof`: The producer is closed.
"
  ([config]
   (producer config nil nil))
  ([config ks]
   (producer config ks ks))
  ([config ks vs]
   (let [inbuf   (or (:input-buffer config) default-input-buffer)
         outbuf  (or (:output-buffer config) default-output-buffer)
         opts    (dissoc config :input-buffer :output-buffer)
         driver  (make-producer opts ks vs)
         in      (a/chan inbuf)
         out     (a/chan outbuf)]
     (a/go-loop []
       (let [{:keys [op timeout callback response topic]
              :as   record}
             (a/<! in)]
         (try
           (cond
             (= op :close)
             (do (if timeout
                   (client/close! driver timeout)
                   (client/close! driver))
                 (a/>! out {:type :eof})
                 (a/close! out))

             (= op :flush)
             (client/flush! driver)

             (= op :callback)
             (callback driver)

             (= op :partitions-for)
             (a/>! (or response out)
                   {:type       :partitions
                    :partitions (client/partitions-for driver (name topic))})

             :else
             (client/send! driver (dissoc record :op)))
           (catch Exception e
             (a/>! out {:type :exception :exception e})))
         (when (not= type :close)
           (recur))))
     (duplex in out))))<|MERGE_RESOLUTION|>--- conflicted
+++ resolved
@@ -2,13 +2,9 @@
   "Clojure core.async support in kinsky.
    See https://github.com/pyr/kinsky for example usage."
   (:require [clojure.core.async :as a]
-<<<<<<< HEAD
             [clojure.core.async.impl.protocols :as impl]
-            [kinsky.client      :as client]))
-=======
             [kinsky.client      :as client])
   (:import [java.lang IllegalStateException]))
->>>>>>> 428ad5e5
 
 (defn duplex
   ([up down] (duplex up down [up down]))
